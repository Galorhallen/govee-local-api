--- conflicted
+++ resolved
@@ -6,13 +6,6 @@
 assignees: Galorhallen
 ---
 
-<<<<<<< HEAD
-## 🚀 Light Support Template for Govee LAN API Library
-
----
-
-### 💡 Light Details
-=======
 ## Light Support Template for Govee LAN API Library
 
 ---
@@ -25,7 +18,6 @@
 - the device detected by Home Assistant: [ ]
 
 ### Light Details
->>>>>>> 15226625
 
 Provide information about the Govee light(s) features:
 
