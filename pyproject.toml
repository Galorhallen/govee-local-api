--- conflicted
+++ resolved
@@ -4,11 +4,7 @@
 
 [project]
 name = "govee-local-api"
-<<<<<<< HEAD
-version = "1.1.1"
-=======
 version = "1.2.0"
->>>>>>> b5a2513f
 authors = [
   { name="Galorhallen", email="andrea.ponte1987@gmail.com" },
 ]
