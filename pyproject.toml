[project]
name = "govee-local-api"
<<<<<<< HEAD
version = "2.1.0"
=======
version = "2.2.0"
>>>>>>> 15226625
license = "Apache-2.0"
authors = [{ name = "Galorhallen", email = "andrea.ponte1987@gmail.com" }]
description = "Library to communicate with Govee local API"
readme = "README.md"
requires-python = ">=3.11"
dynamic = ["classifiers", "dependencies", "optional-dependencies"]

[project.urls]
"Repository" = "https://github.com/Galorhallen/govee-local-api"
"Bug Tracker" = "https://github.com/Galorhallen/govee-local-api/issues"

[tool.poetry]
classifiers = [
    "Development Status :: 2 - Pre-Alpha",
    "Intended Audience :: Developers",
    "Natural Language :: English",
    "Operating System :: OS Independent",
    "Topic :: Software Development :: Libraries",
]
packages = [
    { include = "govee_local_api", from = "src" },
]

[tool.poetry_bumpversion.file."src/govee_local_api/__init__.py"]
# Duplicate the line above to add more files

[tool.poetry.dependencies]
python = "^3.11"

[tool.poetry.group.dev.dependencies]
pytest = "^8.4.1"
prompt_toolkit = "^3.0.0"

[tool.ruff.isort]
force-sort-within-sections = true
known-first-party = [
    "govee_local_api",
]
combine-as-imports = true
split-on-trailing-comma = false

[tool.pytest.ini_options]
pythonpath = "src"
addopts = [
    "--import-mode=importlib",
    "-v",
]

[build-system]
requires = ["poetry-core>=2.0.0"]
build-backend = "poetry.core.masonry.api"<|MERGE_RESOLUTION|>--- conflicted
+++ resolved
@@ -1,10 +1,6 @@
 [project]
 name = "govee-local-api"
-<<<<<<< HEAD
-version = "2.1.0"
-=======
 version = "2.2.0"
->>>>>>> 15226625
 license = "Apache-2.0"
 authors = [{ name = "Galorhallen", email = "andrea.ponte1987@gmail.com" }]
 description = "Library to communicate with Govee local API"
@@ -37,6 +33,8 @@
 [tool.poetry.group.dev.dependencies]
 pytest = "^8.4.1"
 prompt_toolkit = "^3.0.0"
+pre-commit = "^4.3.0"
+
 
 [tool.ruff.isort]
 force-sort-within-sections = true
