import asyncio
<<<<<<< HEAD
=======
from prompt_toolkit import PromptSession
from prompt_toolkit.patch_stdout import patch_stdout
from prompt_toolkit.shortcuts import clear
>>>>>>> f48dc51e

from govee_local_api import GoveeController, GoveeDevice, GoveeLightFeatures


def update_device_callback(device: GoveeDevice) -> None:
    # print(f"Goveee device update callback: {device}")
    pass


def discovered_callback(device: GoveeDevice, is_new: bool) -> bool:
    if is_new:
        # print(f"Discovered: {device}. New: {is_new}")
        device.set_update_callback(update_device_callback)
    return True


async def create_controller() -> GoveeController:
    controller = GoveeController(
        loop=asyncio.get_event_loop(),
        listening_address="0.0.0.0",
        discovery_enabled=True,
        discovered_callback=discovered_callback,
        evicted_callback=lambda device: print(f"Evicted {device}"),
    )
    await controller.start()
    while not controller.devices:
        print("Waiting for devices... ")
        await asyncio.sleep(1)
    print("Devices: ", [str(d) for d in controller.devices])
    return controller


async def menu(device: GoveeDevice) -> None:
    print("\nDevice: ", device)
    print("Select an option:")
    print("0. Exit")
    print("1. Turn on")
    print("2. Turn off")
    print("3. Set brightness (0-100)")
    print("4. Set color (R G B)")
    print("5. Set segment color (Segment, R G B)")
    print("6. Set scene")
    print("7. Send raw hex")
    print("8. Clear screen")
    print("9. Clear Device")


async def handle_turn_on(device: GoveeDevice) -> None:
    print("Turning on the LED strip...")
    await device.turn_on()


async def handle_turn_off(device: GoveeDevice) -> None:
    print("Turning off the LED strip...")
    await device.turn_off()


async def handle_set_brightness(device: GoveeDevice, session: PromptSession) -> None:
    while True:
<<<<<<< HEAD
        await asyncio.sleep(5)


#        for device in controller.devices:
#            print(f"Status: {device}")


async def main(controller: GoveeController):
    await controller.start()
    await asyncio.sleep(5)

    device = controller.get_device_by_sku("H618A")
    if device:
        await device.turn_on()
    await print_status(controller)
=======
        brightness = await session.prompt_async("Enter brightness (0-100): ")
        try:
            brightness = int(brightness)
            if 0 <= brightness <= 100:
                print(f"Setting brightness to {brightness}%")
                await device.set_brightness(brightness)
                break
            else:
                print("Please enter a value between 0 and 100.")
        except ValueError:
            print("Invalid input, please enter an integer.")


async def handle_set_color(device: GoveeDevice, session: PromptSession) -> None:
    while True:
        color = await session.prompt_async("Enter color (R G B, values 0-255): ")
        try:
            r, g, b = map(int, color.split())
            if all(0 <= v <= 255 for v in [r, g, b]):
                print(f"Setting color to RGB({r}, {g}, {b})")
                await device.set_rgb_color(r, g, b)
                break
            else:
                print("RGB values must be between 0 and 255.")
        except ValueError:
            print("Invalid input, please enter three integers separated by spaces.")

>>>>>>> f48dc51e

async def handle_set_segment_color(device: GoveeDevice, session: PromptSession) -> None:
    if device.capabilities.features & GoveeLightFeatures.SEGMENT_CONTROL == 0:
        print("This device does not support segment control.")
        return
    while True:
        segment = await session.prompt_async(
            f"Enter segment number (1-{device.capabilities.segments_count}): "
        )
        try:
            segment = int(segment)
            if 1 <= segment <= device.capabilities.segments_count:
                color = await session.prompt_async(
                    "Enter segment color (R G B, values 0-255): "
                )
                r, g, b = map(int, color.split())
                if all(0 <= v <= 255 for v in [r, g, b]):
                    print(f"Setting segment {segment} color to RGB({r}, {g}, {b})")
                    await device.set_segment_rgb_color(segment, r, g, b)
                    break
                else:
                    print("RGB values must be between 0 and 255.")
            else:
                print(
                    f"Segment number must be between 1 and {device.capabilities.segments_count}."
                )
        except ValueError:
            print(
                "Invalid input. Please enter an integer for the segment and three integers for the color."
            )


async def handle_set_scene(device: GoveeDevice, session: PromptSession):
    while True:
        scenes = device.capabilities.available_scenes
        for idx, scene in enumerate(scenes):
            print(f"{idx}: {scene}")

        scene = await session.prompt_async(f"Enter scene number (0-{len(scenes)}): ")
        scene_name = scenes[int(scene)]
        if scene_name in device.capabilities.available_scenes:
            print(f"Setting scene to {scene}")
            await device.set_scene(scene_name)
            break
        else:
            print("Invalid scene. Please choose from the available scenes.")


async def handle_clear_screen(device):
    clear()


async def handle_exit(device):
    print("Exiting...")
    raise SystemExit()


async def devices_menu(session, devices: list[GoveeDevice]) -> GoveeDevice:
    selection = None
    devices = sorted(devices, key=lambda d: d.sku)
    while (
        selection is None
        or selection == ""
        or not selection.isnumeric()
        or int(selection) >= len(devices)
    ):
        for idx, device in enumerate(devices):
            print(f"{idx}: {device.ip} - {device.sku}")
        selection = await session.prompt_async(
            f"Choose an option (0-{len(devices) - 1}): "
        )
        if not selection.isnumeric():
            continue
    print(f"Selected device: {selection}")
    return devices[int(selection)]


async def handle_send_hex(device: GoveeDevice, session: PromptSession) -> None:
    hex_data = await session.prompt_async("Enter hex data: ")
    await device.send_raw_command(hex_data)

<<<<<<< HEAD
if __name__ == "__main__":
    loop = asyncio.new_event_loop()
    controller: GoveeController = GoveeController(
        loop=loop,
        listening_address="10.0.0.52",
        discovery_enabled=False,
        discovered_callback=discovered_callback,
        evicted_callback=lambda device: print(f"Evicted {device}"),
    )

    controller.add_device("10.0.0.229")
=======

async def repl() -> None:
    session = PromptSession()
    print("Welcome to the LED Control REPL.")

    # Dictionary of command handlers
    command_handlers = {
        "0": handle_exit,
        "1": handle_turn_on,
        "2": handle_turn_off,
        "3": lambda device: handle_set_brightness(device, session),
        "4": lambda device: handle_set_color(device, session),
        "5": lambda device: handle_set_segment_color(device, session),
        "6": lambda device: handle_set_scene(device, session),
        "7": lambda device: handle_send_hex(device, session),
        "8": handle_clear_screen,
    }

    controller: GoveeController = await create_controller()
    selected_device: GoveeDevice | None = None

    while True:
        if not selected_device:
            selected_device = await devices_menu(session, controller.devices)

        await menu(selected_device)
        with patch_stdout():
            user_choice = await session.prompt_async("Choose an option (1-10): ")
            if user_choice == "9":
                selected_device = None
                continue

        # Get the command handler from the dictionary, or return an invalid message if not found
        handler = command_handlers.get(user_choice)
        if handler:
            await handler(selected_device)  # Call the appropriate command handler
        else:
            print("Invalid option, please try again.")


async def main():
    await repl()


if __name__ == "__main__":
>>>>>>> f48dc51e
    try:
        asyncio.run(main())
    except (EOFError, KeyboardInterrupt):
        print("REPL exited.")<|MERGE_RESOLUTION|>--- conflicted
+++ resolved
@@ -1,10 +1,7 @@
 import asyncio
-<<<<<<< HEAD
-=======
 from prompt_toolkit import PromptSession
 from prompt_toolkit.patch_stdout import patch_stdout
 from prompt_toolkit.shortcuts import clear
->>>>>>> f48dc51e
 
 from govee_local_api import GoveeController, GoveeDevice, GoveeLightFeatures
 
@@ -64,23 +61,6 @@
 
 async def handle_set_brightness(device: GoveeDevice, session: PromptSession) -> None:
     while True:
-<<<<<<< HEAD
-        await asyncio.sleep(5)
-
-
-#        for device in controller.devices:
-#            print(f"Status: {device}")
-
-
-async def main(controller: GoveeController):
-    await controller.start()
-    await asyncio.sleep(5)
-
-    device = controller.get_device_by_sku("H618A")
-    if device:
-        await device.turn_on()
-    await print_status(controller)
-=======
         brightness = await session.prompt_async("Enter brightness (0-100): ")
         try:
             brightness = int(brightness)
@@ -108,7 +88,6 @@
         except ValueError:
             print("Invalid input, please enter three integers separated by spaces.")
 
->>>>>>> f48dc51e
 
 async def handle_set_segment_color(device: GoveeDevice, session: PromptSession) -> None:
     if device.capabilities.features & GoveeLightFeatures.SEGMENT_CONTROL == 0:
@@ -190,19 +169,6 @@
     hex_data = await session.prompt_async("Enter hex data: ")
     await device.send_raw_command(hex_data)
 
-<<<<<<< HEAD
-if __name__ == "__main__":
-    loop = asyncio.new_event_loop()
-    controller: GoveeController = GoveeController(
-        loop=loop,
-        listening_address="10.0.0.52",
-        discovery_enabled=False,
-        discovered_callback=discovered_callback,
-        evicted_callback=lambda device: print(f"Evicted {device}"),
-    )
-
-    controller.add_device("10.0.0.229")
-=======
 
 async def repl() -> None:
     session = PromptSession()
@@ -248,7 +214,6 @@
 
 
 if __name__ == "__main__":
->>>>>>> f48dc51e
     try:
         asyncio.run(main())
     except (EOFError, KeyboardInterrupt):
