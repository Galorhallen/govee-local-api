--- conflicted
+++ resolved
@@ -27,12 +27,7 @@
         ip: str,
         fingerprint: str,
         sku: str,
-<<<<<<< HEAD
-        capabilities: set[GoveeLightCapability] | None,
-        custom: bool = False,
-=======
         capabilities: GoveeLightCapabilities = ON_OFF_CAPABILITIES,
->>>>>>> f48dc51e
     ) -> None:
         self._controller = controller
         self._fingerprint = fingerprint
