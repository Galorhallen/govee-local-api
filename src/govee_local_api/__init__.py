from .message import *
from .controller import GoveeController
from .device import GoveeDevice

<<<<<<< HEAD
__version__ = "1.1.1"
=======
__version__ = "1.2.0"
>>>>>>> b5a2513f
<|MERGE_RESOLUTION|>--- conflicted
+++ resolved
@@ -2,8 +2,4 @@
 from .controller import GoveeController
 from .device import GoveeDevice
 
-<<<<<<< HEAD
-__version__ = "1.1.1"
-=======
-__version__ = "1.2.0"
->>>>>>> b5a2513f
+__version__ = "1.2.0"