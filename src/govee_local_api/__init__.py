from .controller import GoveeController
from .device import GoveeDevice
from .light_capabilities import GoveeLightFeatures, GoveeLightCapabilities


__all__ = [
    "GoveeController",
    "GoveeDevice",
    "GoveeLightFeatures",
    "GoveeLightCapabilities",
]

<<<<<<< HEAD
__version__ = "2.1.0"
=======
__version__ = "2.2.0"
>>>>>>> 15226625
<|MERGE_RESOLUTION|>--- conflicted
+++ resolved
@@ -10,8 +10,4 @@
     "GoveeLightCapabilities",
 ]
 
-<<<<<<< HEAD
-__version__ = "2.1.0"
-=======
-__version__ = "2.2.0"
->>>>>>> 15226625
+__version__ = "2.2.0"