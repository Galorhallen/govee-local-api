from .message import *
from .controller import GoveeController
from .device import GoveeDevice

<<<<<<< HEAD
__version__ = "1.2.1"
=======
__version__ = "1.3.1"
>>>>>>> 18d151d8
<|MERGE_RESOLUTION|>--- conflicted
+++ resolved
@@ -2,8 +2,4 @@
 from .controller import GoveeController
 from .device import GoveeDevice
 
-<<<<<<< HEAD
-__version__ = "1.2.1"
-=======
-__version__ = "1.3.1"
->>>>>>> 18d151d8
+__version__ = "1.3.1"