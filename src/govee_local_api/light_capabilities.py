from enum import IntFlag


class GoveeLightFeatures(IntFlag):
    """Govee Lights capabilities."""

    COLOR_RGB = 0x01
    COLOR_KELVIN_TEMPERATURE = 0x02
    BRIGHTNESS = 0x04
    SEGMENT_CONTROL = 0x08
    SCENES = 0x10


<<<<<<< HEAD
GOVEE_LIGHT_CAPABILITIES: dict[str, set[GoveeLightCapability]] = {
    "H6046": {
        GoveeLightCapability.COLOR_RGB,
        GoveeLightCapability.COLOR_KELVIN_TEMPERATURE,
        GoveeLightCapability.BRIGHTNESS,
    },
    "H6047": {
        GoveeLightCapability.COLOR_RGB,
        GoveeLightCapability.COLOR_KELVIN_TEMPERATURE,
        GoveeLightCapability.BRIGHTNESS,
    },
    "H6051": {
        GoveeLightCapability.COLOR_RGB,
        GoveeLightCapability.COLOR_KELVIN_TEMPERATURE,
        GoveeLightCapability.BRIGHTNESS,
    },
    "H6056": {
        GoveeLightCapability.COLOR_RGB,
        GoveeLightCapability.COLOR_KELVIN_TEMPERATURE,
        GoveeLightCapability.BRIGHTNESS,
    },
    "H6059": {
        GoveeLightCapability.COLOR_RGB,
        GoveeLightCapability.COLOR_KELVIN_TEMPERATURE,
        GoveeLightCapability.BRIGHTNESS,
    },
    "H6061": {
        GoveeLightCapability.COLOR_RGB,
        GoveeLightCapability.COLOR_KELVIN_TEMPERATURE,
        GoveeLightCapability.BRIGHTNESS,
    },
    "H6062": {
        GoveeLightCapability.COLOR_RGB,
        GoveeLightCapability.COLOR_KELVIN_TEMPERATURE,
        GoveeLightCapability.BRIGHTNESS,
    },
    "H6065": {
        GoveeLightCapability.COLOR_RGB,
        GoveeLightCapability.COLOR_KELVIN_TEMPERATURE,
        GoveeLightCapability.BRIGHTNESS,
    },
    "H6066": {
        GoveeLightCapability.COLOR_RGB,
        GoveeLightCapability.COLOR_KELVIN_TEMPERATURE,
        GoveeLightCapability.BRIGHTNESS,
    },
    "H6067": {
        GoveeLightCapability.COLOR_RGB,
        GoveeLightCapability.COLOR_KELVIN_TEMPERATURE,
        GoveeLightCapability.BRIGHTNESS,
    },
    "H6072": {
        GoveeLightCapability.COLOR_RGB,
        GoveeLightCapability.COLOR_KELVIN_TEMPERATURE,
        GoveeLightCapability.BRIGHTNESS,
    },
    "H6073": {
        GoveeLightCapability.COLOR_RGB,
        GoveeLightCapability.COLOR_KELVIN_TEMPERATURE,
        GoveeLightCapability.BRIGHTNESS,
    },
    "H6076": {
        GoveeLightCapability.COLOR_RGB,
        GoveeLightCapability.COLOR_KELVIN_TEMPERATURE,
        GoveeLightCapability.BRIGHTNESS,
    },
    "H6078": {
        GoveeLightCapability.COLOR_RGB,
        GoveeLightCapability.COLOR_KELVIN_TEMPERATURE,
        GoveeLightCapability.BRIGHTNESS,
    },
    "H6087": {
        GoveeLightCapability.COLOR_RGB,
        GoveeLightCapability.COLOR_KELVIN_TEMPERATURE,
        GoveeLightCapability.BRIGHTNESS,
    },
    "H610A": {
        GoveeLightCapability.COLOR_RGB,
        GoveeLightCapability.COLOR_KELVIN_TEMPERATURE,
        GoveeLightCapability.BRIGHTNESS,
    },
    "H610B": {
        GoveeLightCapability.COLOR_RGB,
        GoveeLightCapability.COLOR_KELVIN_TEMPERATURE,
        GoveeLightCapability.BRIGHTNESS,
    },
    "H6110": {
        GoveeLightCapability.COLOR_RGB,
        GoveeLightCapability.COLOR_KELVIN_TEMPERATURE,
        GoveeLightCapability.BRIGHTNESS,
    },
    "H6117": {
        GoveeLightCapability.COLOR_RGB,
        GoveeLightCapability.COLOR_KELVIN_TEMPERATURE,
        GoveeLightCapability.BRIGHTNESS,
    },
    "H6144": {
        GoveeLightCapability.COLOR_RGB,
        GoveeLightCapability.COLOR_KELVIN_TEMPERATURE,
        GoveeLightCapability.BRIGHTNESS,
    },
    "H6159": {
        GoveeLightCapability.COLOR_RGB,
        GoveeLightCapability.COLOR_KELVIN_TEMPERATURE,
        GoveeLightCapability.BRIGHTNESS,
    },
    "H615A": {
        GoveeLightCapability.COLOR_RGB,
        GoveeLightCapability.COLOR_KELVIN_TEMPERATURE,
        GoveeLightCapability.BRIGHTNESS,
    },
    "H615B": {
        GoveeLightCapability.COLOR_RGB,
        GoveeLightCapability.COLOR_KELVIN_TEMPERATURE,
        GoveeLightCapability.BRIGHTNESS,
    },
    "H615C": {
        GoveeLightCapability.COLOR_RGB,
        GoveeLightCapability.COLOR_KELVIN_TEMPERATURE,
        GoveeLightCapability.BRIGHTNESS,
    },
    "H615D": {
        GoveeLightCapability.COLOR_RGB,
        GoveeLightCapability.COLOR_KELVIN_TEMPERATURE,
        GoveeLightCapability.BRIGHTNESS,
    },
    "H615E": {
        GoveeLightCapability.COLOR_RGB,
        GoveeLightCapability.COLOR_KELVIN_TEMPERATURE,
        GoveeLightCapability.BRIGHTNESS,
    },
    "H6163": {
        GoveeLightCapability.COLOR_RGB,
        GoveeLightCapability.COLOR_KELVIN_TEMPERATURE,
        GoveeLightCapability.BRIGHTNESS,
    },
    "H6168": {
        GoveeLightCapability.COLOR_RGB,
        GoveeLightCapability.COLOR_KELVIN_TEMPERATURE,
        GoveeLightCapability.BRIGHTNESS,
    },
    "H6172": {
        GoveeLightCapability.COLOR_RGB,
        GoveeLightCapability.COLOR_KELVIN_TEMPERATURE,
        GoveeLightCapability.BRIGHTNESS,
    },
    "H6173": {
        GoveeLightCapability.COLOR_RGB,
        GoveeLightCapability.COLOR_KELVIN_TEMPERATURE,
        GoveeLightCapability.BRIGHTNESS,
    },
    "H618A": {
        GoveeLightCapability.COLOR_RGB,
        GoveeLightCapability.COLOR_KELVIN_TEMPERATURE,
        GoveeLightCapability.BRIGHTNESS,
    },
    "H618C": {
        GoveeLightCapability.COLOR_RGB,
        GoveeLightCapability.COLOR_KELVIN_TEMPERATURE,
        GoveeLightCapability.BRIGHTNESS,
    },
    "H618E": {
        GoveeLightCapability.COLOR_RGB,
        GoveeLightCapability.COLOR_KELVIN_TEMPERATURE,
        GoveeLightCapability.BRIGHTNESS,
    },
    "H618F": {
        GoveeLightCapability.COLOR_RGB,
        GoveeLightCapability.COLOR_KELVIN_TEMPERATURE,
        GoveeLightCapability.BRIGHTNESS,
    },
    "H619A": {
        GoveeLightCapability.COLOR_RGB,
        GoveeLightCapability.COLOR_KELVIN_TEMPERATURE,
        GoveeLightCapability.BRIGHTNESS,
    },
    "H619B": {
        GoveeLightCapability.COLOR_RGB,
        GoveeLightCapability.COLOR_KELVIN_TEMPERATURE,
        GoveeLightCapability.BRIGHTNESS,
    },
    "H619C": {
        GoveeLightCapability.COLOR_RGB,
        GoveeLightCapability.COLOR_KELVIN_TEMPERATURE,
        GoveeLightCapability.BRIGHTNESS,
    },
    "H619D": {
        GoveeLightCapability.COLOR_RGB,
        GoveeLightCapability.COLOR_KELVIN_TEMPERATURE,
        GoveeLightCapability.BRIGHTNESS,
    },
    "H619E": {
        GoveeLightCapability.COLOR_RGB,
        GoveeLightCapability.COLOR_KELVIN_TEMPERATURE,
        GoveeLightCapability.BRIGHTNESS,
    },
    "H619Z": {
        GoveeLightCapability.COLOR_RGB,
        GoveeLightCapability.COLOR_KELVIN_TEMPERATURE,
        GoveeLightCapability.BRIGHTNESS,
    },
    "H61A0": {
        GoveeLightCapability.COLOR_RGB,
        GoveeLightCapability.COLOR_KELVIN_TEMPERATURE,
        GoveeLightCapability.BRIGHTNESS,
    },
    "H61A1": {
        GoveeLightCapability.COLOR_RGB,
        GoveeLightCapability.COLOR_KELVIN_TEMPERATURE,
        GoveeLightCapability.BRIGHTNESS,
    },
    "H61A2": {
        GoveeLightCapability.COLOR_RGB,
        GoveeLightCapability.COLOR_KELVIN_TEMPERATURE,
        GoveeLightCapability.BRIGHTNESS,
    },
    "H61A3": {
        GoveeLightCapability.COLOR_RGB,
        GoveeLightCapability.COLOR_KELVIN_TEMPERATURE,
        GoveeLightCapability.BRIGHTNESS,
    },
    "H61A5": {
        GoveeLightCapability.COLOR_RGB,
        GoveeLightCapability.COLOR_KELVIN_TEMPERATURE,
        GoveeLightCapability.BRIGHTNESS,
    },
    "H61A8": {
        GoveeLightCapability.COLOR_RGB,
        GoveeLightCapability.COLOR_KELVIN_TEMPERATURE,
        GoveeLightCapability.BRIGHTNESS,
    },
    "H61B2": {
        GoveeLightCapability.COLOR_RGB,
        GoveeLightCapability.COLOR_KELVIN_TEMPERATURE,
        GoveeLightCapability.BRIGHTNESS,
    },
    "H61BA": {
        GoveeLightCapability.COLOR_RGB,
        GoveeLightCapability.COLOR_KELVIN_TEMPERATURE,
        GoveeLightCapability.BRIGHTNESS,
    },
    "H61BC": {
        GoveeLightCapability.COLOR_RGB,
        GoveeLightCapability.COLOR_KELVIN_TEMPERATURE,
        GoveeLightCapability.BRIGHTNESS,
    },
    "H61E1": {
        GoveeLightCapability.COLOR_RGB,
        GoveeLightCapability.COLOR_KELVIN_TEMPERATURE,
        GoveeLightCapability.BRIGHTNESS,
    },
    "H61F5": {
        GoveeLightCapability.COLOR_RGB,
        GoveeLightCapability.COLOR_KELVIN_TEMPERATURE,
        GoveeLightCapability.BRIGHTNESS,
    },
    "H7012": {
        GoveeLightCapability.BRIGHTNESS,
    },
    "H7013": {
        GoveeLightCapability.BRIGHTNESS,
    },
    "H7021": {
        GoveeLightCapability.COLOR_RGB,
        GoveeLightCapability.COLOR_KELVIN_TEMPERATURE,
        GoveeLightCapability.BRIGHTNESS,
    },
    "H7028": {
        GoveeLightCapability.COLOR_RGB,
        GoveeLightCapability.COLOR_KELVIN_TEMPERATURE,
        GoveeLightCapability.BRIGHTNESS,
    },
    "H7041": {
        GoveeLightCapability.COLOR_RGB,
        GoveeLightCapability.COLOR_KELVIN_TEMPERATURE,
        GoveeLightCapability.BRIGHTNESS,
    },
    "H7042": {
        GoveeLightCapability.COLOR_RGB,
        GoveeLightCapability.COLOR_KELVIN_TEMPERATURE,
        GoveeLightCapability.BRIGHTNESS,
    },
    "H7050": {
        GoveeLightCapability.COLOR_RGB,
        GoveeLightCapability.COLOR_KELVIN_TEMPERATURE,
        GoveeLightCapability.BRIGHTNESS,
    },
    "H7051": {
        GoveeLightCapability.COLOR_RGB,
        GoveeLightCapability.COLOR_KELVIN_TEMPERATURE,
        GoveeLightCapability.BRIGHTNESS,
    },
    "H7055": {
        GoveeLightCapability.COLOR_RGB,
        GoveeLightCapability.COLOR_KELVIN_TEMPERATURE,
        GoveeLightCapability.BRIGHTNESS,
    },
    "H705A": {
        GoveeLightCapability.COLOR_RGB,
        GoveeLightCapability.COLOR_KELVIN_TEMPERATURE,
        GoveeLightCapability.BRIGHTNESS,
    },
    "H705B": {
        GoveeLightCapability.COLOR_RGB,
        GoveeLightCapability.COLOR_KELVIN_TEMPERATURE,
        GoveeLightCapability.BRIGHTNESS,
    },
    "H705C": {
        GoveeLightCapability.COLOR_RGB,
        GoveeLightCapability.COLOR_KELVIN_TEMPERATURE,
        GoveeLightCapability.BRIGHTNESS,
    },
    "H705D": {
        GoveeLightCapability.COLOR_RGB,
        GoveeLightCapability.COLOR_KELVIN_TEMPERATURE,
        GoveeLightCapability.BRIGHTNESS,
    },
    "H705E": {
        GoveeLightCapability.COLOR_RGB,
        GoveeLightCapability.COLOR_KELVIN_TEMPERATURE,
        GoveeLightCapability.BRIGHTNESS,
    },
    "H705F": {
        GoveeLightCapability.COLOR_RGB,
        GoveeLightCapability.COLOR_KELVIN_TEMPERATURE,
        GoveeLightCapability.BRIGHTNESS,
    },
    "H7060": {
        GoveeLightCapability.COLOR_RGB,
        GoveeLightCapability.COLOR_KELVIN_TEMPERATURE,
        GoveeLightCapability.BRIGHTNESS,
    },
    "H7063": {
        GoveeLightCapability.COLOR_RGB,
        GoveeLightCapability.COLOR_KELVIN_TEMPERATURE,
        GoveeLightCapability.BRIGHTNESS,
    },
    "H7061": {
        GoveeLightCapability.COLOR_RGB,
        GoveeLightCapability.COLOR_KELVIN_TEMPERATURE,
        GoveeLightCapability.BRIGHTNESS,
    },
    "H7062": {
        GoveeLightCapability.COLOR_RGB,
        GoveeLightCapability.COLOR_KELVIN_TEMPERATURE,
        GoveeLightCapability.BRIGHTNESS,
    },
    "H7065": {
        GoveeLightCapability.COLOR_RGB,
        GoveeLightCapability.COLOR_KELVIN_TEMPERATURE,
        GoveeLightCapability.BRIGHTNESS,
    },
    "H7066": {
        GoveeLightCapability.COLOR_RGB,
        GoveeLightCapability.COLOR_KELVIN_TEMPERATURE,
        GoveeLightCapability.BRIGHTNESS,
    },
    "H706A": {
        GoveeLightCapability.COLOR_RGB,
        GoveeLightCapability.COLOR_KELVIN_TEMPERATURE,
        GoveeLightCapability.BRIGHTNESS,
    },
    "H706B": {
        GoveeLightCapability.COLOR_RGB,
        GoveeLightCapability.COLOR_KELVIN_TEMPERATURE,
        GoveeLightCapability.BRIGHTNESS,
    },
    "H706C": {
        GoveeLightCapability.COLOR_RGB,
        GoveeLightCapability.COLOR_KELVIN_TEMPERATURE,
        GoveeLightCapability.BRIGHTNESS,
    },
    # User reported devices
    "H7033": {
        GoveeLightCapability.COLOR_RGB,
        GoveeLightCapability.COLOR_KELVIN_TEMPERATURE,
        GoveeLightCapability.BRIGHTNESS,
    },
    "H70C1": {
        GoveeLightCapability.COLOR_RGB,
        GoveeLightCapability.COLOR_KELVIN_TEMPERATURE,
        GoveeLightCapability.BRIGHTNESS,
    },
    "H70C2": {
        GoveeLightCapability.COLOR_RGB,
        GoveeLightCapability.COLOR_KELVIN_TEMPERATURE,
        GoveeLightCapability.BRIGHTNESS,
    },
    "H6052": {
        GoveeLightCapability.COLOR_RGB,
        GoveeLightCapability.COLOR_KELVIN_TEMPERATURE,
        GoveeLightCapability.BRIGHTNESS,
    },
    "H6088": {
        GoveeLightCapability.COLOR_RGB,
        GoveeLightCapability.COLOR_KELVIN_TEMPERATURE,
        GoveeLightCapability.BRIGHTNESS,
    },
    "H608A": {
        GoveeLightCapability.COLOR_RGB,
        GoveeLightCapability.COLOR_KELVIN_TEMPERATURE,
        GoveeLightCapability.BRIGHTNESS,
    },
    "H606A": {
        GoveeLightCapability.COLOR_RGB,
        GoveeLightCapability.COLOR_KELVIN_TEMPERATURE,
        GoveeLightCapability.BRIGHTNESS,
    },
    "H61C5": {
        GoveeLightCapability.COLOR_RGB,
        GoveeLightCapability.COLOR_KELVIN_TEMPERATURE,
        GoveeLightCapability.BRIGHTNESS,
    },
    "H7020": {
        GoveeLightCapability.COLOR_RGB,
        GoveeLightCapability.COLOR_KELVIN_TEMPERATURE,
        GoveeLightCapability.BRIGHTNESS,
    },
    "H61BE": {
        GoveeLightCapability.COLOR_RGB,
        GoveeLightCapability.COLOR_KELVIN_TEMPERATURE,
        GoveeLightCapability.BRIGHTNESS,
    },
    "H61B5": {
        GoveeLightCapability.COLOR_RGB,
        GoveeLightCapability.COLOR_KELVIN_TEMPERATURE,
        GoveeLightCapability.BRIGHTNESS,
    },
    "H61C3": {
        GoveeLightCapability.COLOR_RGB,
        GoveeLightCapability.COLOR_KELVIN_TEMPERATURE,
        GoveeLightCapability.BRIGHTNESS,
    },
    "H61D3": {
        GoveeLightCapability.COLOR_RGB,
        GoveeLightCapability.COLOR_KELVIN_TEMPERATURE,
        GoveeLightCapability.BRIGHTNESS,
    },
    "H61D5": {
        GoveeLightCapability.COLOR_RGB,
        GoveeLightCapability.COLOR_KELVIN_TEMPERATURE,
        GoveeLightCapability.BRIGHTNESS,
    },
    "H608B": {
        GoveeLightCapability.COLOR_RGB,
        GoveeLightCapability.COLOR_KELVIN_TEMPERATURE,
        GoveeLightCapability.BRIGHTNESS,
    },
    "H608D": {
        GoveeLightCapability.COLOR_RGB,
        GoveeLightCapability.COLOR_KELVIN_TEMPERATURE,
        GoveeLightCapability.BRIGHTNESS,
    },
    "H6175": {
        GoveeLightCapability.COLOR_RGB,
        GoveeLightCapability.COLOR_KELVIN_TEMPERATURE,
        GoveeLightCapability.BRIGHTNESS,
    },
    "H6176": {
        GoveeLightCapability.COLOR_RGB,
        GoveeLightCapability.COLOR_KELVIN_TEMPERATURE,
        GoveeLightCapability.BRIGHTNESS,
    },
    "H7037": {
        GoveeLightCapability.COLOR_RGB,
        GoveeLightCapability.COLOR_KELVIN_TEMPERATURE,
        GoveeLightCapability.BRIGHTNESS,
    },
    "H7038": {
        GoveeLightCapability.COLOR_RGB,
        GoveeLightCapability.COLOR_KELVIN_TEMPERATURE,
        GoveeLightCapability.BRIGHTNESS,
    },
    "H7039": {
        GoveeLightCapability.COLOR_RGB,
        GoveeLightCapability.COLOR_KELVIN_TEMPERATURE,
        GoveeLightCapability.BRIGHTNESS,
    },
    "H7052": {
        GoveeLightCapability.COLOR_RGB,
        GoveeLightCapability.COLOR_KELVIN_TEMPERATURE,
        GoveeLightCapability.BRIGHTNESS,
    },
    "H61E0": {
        GoveeLightCapability.COLOR_RGB,
        GoveeLightCapability.COLOR_KELVIN_TEMPERATURE,
        GoveeLightCapability.BRIGHTNESS,
    },
    "H6079": {
        GoveeLightCapability.COLOR_RGB,
        GoveeLightCapability.COLOR_KELVIN_TEMPERATURE,
        GoveeLightCapability.BRIGHTNESS,
    },
    "H607C": {
        GoveeLightCapability.COLOR_RGB,
        GoveeLightCapability.COLOR_KELVIN_TEMPERATURE,
        GoveeLightCapability.BRIGHTNESS,
    },
    "H7075": {
        GoveeLightCapability.COLOR_RGB,
        GoveeLightCapability.COLOR_KELVIN_TEMPERATURE,
        GoveeLightCapability.BRIGHTNESS,
    },
    "H60A1": {
        GoveeLightCapability.COLOR_RGB,
        GoveeLightCapability.COLOR_KELVIN_TEMPERATURE,
        GoveeLightCapability.BRIGHTNESS,
    },
    "H70B1": {
        GoveeLightCapability.COLOR_RGB,
        GoveeLightCapability.COLOR_KELVIN_TEMPERATURE,
        GoveeLightCapability.BRIGHTNESS,
    },
    "H70A1": {
        GoveeLightCapability.COLOR_RGB,
        GoveeLightCapability.COLOR_KELVIN_TEMPERATURE,
        GoveeLightCapability.BRIGHTNESS,
    },
    "H805C": {
        GoveeLightCapability.COLOR_RGB,
        GoveeLightCapability.COLOR_KELVIN_TEMPERATURE,
        GoveeLightCapability.BRIGHTNESS,
    },
=======
COMMON_FEATURES: GoveeLightFeatures = (
    GoveeLightFeatures.COLOR_RGB
    | GoveeLightFeatures.COLOR_KELVIN_TEMPERATURE
    | GoveeLightFeatures.BRIGHTNESS
)


class GoveeLightCapabilities:
    def __init__(
        self,
        features: GoveeLightFeatures,
        segments: list[bytes] = [],
        scenes: dict[str, bytes] = {},
    ) -> None:
        self.features = features
        self.segments = (
            segments if features & GoveeLightFeatures.SEGMENT_CONTROL else []
        )
        self.scenes = scenes if features & GoveeLightFeatures.SCENES else {}

    @property
    def segments_count(self) -> int:
        return len(self.segments)

    @property
    def available_scenes(self) -> list[str]:
        return list(self.scenes.keys())

    def __repr__(self) -> str:
        return f"GoveeLightCapabilities(features={self.features!r}, segments={self.segments!r}, scenes={self.scenes!r})"

    def __str__(self) -> str:
        return f"GoveeLightCapabilities(features={self.features!r}, segments={len(self.segments)}, scenes={len(self.scenes)})"


SEGMENT_CODES: list[bytes] = [
    b"\x01\x00",  # 1
    b"\x02\x00",  # 2
    b"\x04\x00",  # 3
    b"\x08\x00",  # 4
    b"\x10\x00",  # 5
    b"\x20\x00",  # 6
    b"\x40\x00",  # 7
    b"\x80\x00",  # 8
    b"\x00\x01",  # 9
    b"\x00\x02",  # 10
    b"\x00\x04",  # 11
    b"\x00\x08",  # 12
    b"\x00\x10",  # 13
    b"\x00\x20",  # 14
    b"\x00\x40",  # 15
]

SCENE_CODES: dict[str, bytes] = {
    "sunrise": b"\x00",
    "sunset": b"\x01",
    "movie": b"\x04",
    "dating": b"\x05",
    "romantic": b"\x07",
    "twinkle": b"\x08",
    "candlelight": b"\x09",
    "snowflake": b"\x0f",
    "energetic": b"\x10",
    "breathe": b"\x0a",
    "crossing": b"\x15",
}


def create_with_capabilities(
    rgb: bool, temperature: bool, brightness: bool, segments: int, scenes: bool
) -> GoveeLightCapabilities:
    features: GoveeLightFeatures = GoveeLightFeatures(0)
    segments_codes = []

    if rgb:
        features = features | GoveeLightFeatures.COLOR_RGB
    if temperature:
        features = features | GoveeLightFeatures.COLOR_KELVIN_TEMPERATURE
    if brightness:
        features = features | GoveeLightFeatures.BRIGHTNESS
    if segments > 0:
        features = features | GoveeLightFeatures.SEGMENT_CONTROL
        segments_codes = SEGMENT_CODES[:segments]

    if scenes:
        features = features | GoveeLightFeatures.SCENES

    return GoveeLightCapabilities(
        features, segments_codes, SCENE_CODES if scenes else {}
    )


BASIC_CAPABILITIES = create_with_capabilities(
    rgb=True, temperature=True, brightness=True, segments=0, scenes=True
)

ON_OFF_CAPABILITIES = create_with_capabilities(
    rgb=False, temperature=False, brightness=False, segments=0, scenes=False
)

GOVEE_LIGHT_CAPABILITIES: dict[str, GoveeLightCapabilities] = {
    # Models with common features
    "H6046": BASIC_CAPABILITIES,
    "H6047": BASIC_CAPABILITIES,
    "H6051": BASIC_CAPABILITIES,
    "H6052": BASIC_CAPABILITIES,    
    "H6056": BASIC_CAPABILITIES,
    "H6059": BASIC_CAPABILITIES,
    "H6061": BASIC_CAPABILITIES,
    "H6062": BASIC_CAPABILITIES,
    "H6065": BASIC_CAPABILITIES,
    "H6066": BASIC_CAPABILITIES,
    "H6067": BASIC_CAPABILITIES,
    "H606A": BASIC_CAPABILITIES,
    "H6088": BASIC_CAPABILITIES,
    "H608A": BASIC_CAPABILITIES,
    "H6079": BASIC_CAPABILITIES,
    "H607C": BASIC_CAPABILITIES,
    "H608B": BASIC_CAPABILITIES,
    "H608D": BASIC_CAPABILITIES,
    "H60A1": BASIC_CAPABILITIES,
    "H6072": BASIC_CAPABILITIES,
    "H6073": BASIC_CAPABILITIES,
    "H6076": BASIC_CAPABILITIES,
    "H6078": BASIC_CAPABILITIES,
    "H6087": BASIC_CAPABILITIES,
    "H610A": BASIC_CAPABILITIES,
    "H610B": BASIC_CAPABILITIES,
    "H6110": BASIC_CAPABILITIES,
    "H6117": BASIC_CAPABILITIES,
    "H6144": BASIC_CAPABILITIES,
    "H6159": BASIC_CAPABILITIES,
    "H615A": create_with_capabilities(True, True, True, 0, True),
    "H615B": create_with_capabilities(True, True, True, 0, True),
    "H615C": create_with_capabilities(True, True, True, 0, True),
    "H615D": create_with_capabilities(True, True, True, 0, True),
    "H615E": create_with_capabilities(True, True, True, 0, True),
    "H6163": BASIC_CAPABILITIES,
    "H6168": BASIC_CAPABILITIES,
    "H6172": BASIC_CAPABILITIES,
    "H6173": BASIC_CAPABILITIES,
    "H6175": BASIC_CAPABILITIES,
    "H6176": BASIC_CAPABILITIES,
    "H618A": create_with_capabilities(True, True, True, 15, True),
    "H618C": create_with_capabilities(True, True, True, 15, True),
    "H618E": create_with_capabilities(True, True, True, 15, True),
    "H618F": create_with_capabilities(True, True, True, 15, True),
    "H619A": create_with_capabilities(True, True, True, 10, True),
    "H619B": create_with_capabilities(True, True, True, 10, True),
    "H619C": create_with_capabilities(True, True, True, 10, True),
    "H619D": create_with_capabilities(True, True, True, 10, True),
    "H619E": create_with_capabilities(True, True, True, 10, True),
    "H619Z": BASIC_CAPABILITIES,
    "H61A0": BASIC_CAPABILITIES,
    "H61A1": BASIC_CAPABILITIES,
    "H61A2": BASIC_CAPABILITIES,
    "H61A3": BASIC_CAPABILITIES,
    "H61A5": BASIC_CAPABILITIES,
    "H61A8": BASIC_CAPABILITIES,
    "H61B2": BASIC_CAPABILITIES,
    "H61B5": BASIC_CAPABILITIES,
    "H61BA": BASIC_CAPABILITIES,
    "H61BE": BASIC_CAPABILITIES,
    "H61BC": BASIC_CAPABILITIES,
    "H61C5": BASIC_CAPABILITIES,
    "H61C3": BASIC_CAPABILITIES,
    "H61D3": BASIC_CAPABILITIES,
    "H61D5": BASIC_CAPABILITIES,
    "H61E0": BASIC_CAPABILITIES,
    "H61E1": BASIC_CAPABILITIES,
    "H61F5": BASIC_CAPABILITIES, 
    "H7021": BASIC_CAPABILITIES,
    "H7028": BASIC_CAPABILITIES,
    "H7041": BASIC_CAPABILITIES,
    "H7042": BASIC_CAPABILITIES,
    "H7050": BASIC_CAPABILITIES,
    "H7051": BASIC_CAPABILITIES,
    "H7055": BASIC_CAPABILITIES,
    "H705A": BASIC_CAPABILITIES,
    "H705B": BASIC_CAPABILITIES,
    "H705C": BASIC_CAPABILITIES,
    "H705D": BASIC_CAPABILITIES,
    "H705E": BASIC_CAPABILITIES,
    "H705F": BASIC_CAPABILITIES,
    "H7060": BASIC_CAPABILITIES,
    "H7063": BASIC_CAPABILITIES,
    "H7061": BASIC_CAPABILITIES,
    "H7062": BASIC_CAPABILITIES,
    "H7065": BASIC_CAPABILITIES,
    "H7066": BASIC_CAPABILITIES,
    "H706A": BASIC_CAPABILITIES,
    "H706B": BASIC_CAPABILITIES,
    "H706C": BASIC_CAPABILITIES,
    "H7033": BASIC_CAPABILITIES,
    "H70C1": BASIC_CAPABILITIES,
    "H70C2": BASIC_CAPABILITIES,    
    "H7020": BASIC_CAPABILITIES,
    "H7037": BASIC_CAPABILITIES,
    "H7038": BASIC_CAPABILITIES,
    "H7039": BASIC_CAPABILITIES,
    "H7052": BASIC_CAPABILITIES,
    "H7075": BASIC_CAPABILITIES,
    "H70B1": BASIC_CAPABILITIES,
    "H70A1": BASIC_CAPABILITIES,
    "H7012": create_with_capabilities(False, False, True, 0, False),
    "H7013": create_with_capabilities(False, False, True, 0, False),
    "H805C": BASIC_CAPABILITIES,
>>>>>>> cab8f317
}<|MERGE_RESOLUTION|>--- conflicted
+++ resolved
@@ -11,531 +11,6 @@
     SCENES = 0x10
 
 
-<<<<<<< HEAD
-GOVEE_LIGHT_CAPABILITIES: dict[str, set[GoveeLightCapability]] = {
-    "H6046": {
-        GoveeLightCapability.COLOR_RGB,
-        GoveeLightCapability.COLOR_KELVIN_TEMPERATURE,
-        GoveeLightCapability.BRIGHTNESS,
-    },
-    "H6047": {
-        GoveeLightCapability.COLOR_RGB,
-        GoveeLightCapability.COLOR_KELVIN_TEMPERATURE,
-        GoveeLightCapability.BRIGHTNESS,
-    },
-    "H6051": {
-        GoveeLightCapability.COLOR_RGB,
-        GoveeLightCapability.COLOR_KELVIN_TEMPERATURE,
-        GoveeLightCapability.BRIGHTNESS,
-    },
-    "H6056": {
-        GoveeLightCapability.COLOR_RGB,
-        GoveeLightCapability.COLOR_KELVIN_TEMPERATURE,
-        GoveeLightCapability.BRIGHTNESS,
-    },
-    "H6059": {
-        GoveeLightCapability.COLOR_RGB,
-        GoveeLightCapability.COLOR_KELVIN_TEMPERATURE,
-        GoveeLightCapability.BRIGHTNESS,
-    },
-    "H6061": {
-        GoveeLightCapability.COLOR_RGB,
-        GoveeLightCapability.COLOR_KELVIN_TEMPERATURE,
-        GoveeLightCapability.BRIGHTNESS,
-    },
-    "H6062": {
-        GoveeLightCapability.COLOR_RGB,
-        GoveeLightCapability.COLOR_KELVIN_TEMPERATURE,
-        GoveeLightCapability.BRIGHTNESS,
-    },
-    "H6065": {
-        GoveeLightCapability.COLOR_RGB,
-        GoveeLightCapability.COLOR_KELVIN_TEMPERATURE,
-        GoveeLightCapability.BRIGHTNESS,
-    },
-    "H6066": {
-        GoveeLightCapability.COLOR_RGB,
-        GoveeLightCapability.COLOR_KELVIN_TEMPERATURE,
-        GoveeLightCapability.BRIGHTNESS,
-    },
-    "H6067": {
-        GoveeLightCapability.COLOR_RGB,
-        GoveeLightCapability.COLOR_KELVIN_TEMPERATURE,
-        GoveeLightCapability.BRIGHTNESS,
-    },
-    "H6072": {
-        GoveeLightCapability.COLOR_RGB,
-        GoveeLightCapability.COLOR_KELVIN_TEMPERATURE,
-        GoveeLightCapability.BRIGHTNESS,
-    },
-    "H6073": {
-        GoveeLightCapability.COLOR_RGB,
-        GoveeLightCapability.COLOR_KELVIN_TEMPERATURE,
-        GoveeLightCapability.BRIGHTNESS,
-    },
-    "H6076": {
-        GoveeLightCapability.COLOR_RGB,
-        GoveeLightCapability.COLOR_KELVIN_TEMPERATURE,
-        GoveeLightCapability.BRIGHTNESS,
-    },
-    "H6078": {
-        GoveeLightCapability.COLOR_RGB,
-        GoveeLightCapability.COLOR_KELVIN_TEMPERATURE,
-        GoveeLightCapability.BRIGHTNESS,
-    },
-    "H6087": {
-        GoveeLightCapability.COLOR_RGB,
-        GoveeLightCapability.COLOR_KELVIN_TEMPERATURE,
-        GoveeLightCapability.BRIGHTNESS,
-    },
-    "H610A": {
-        GoveeLightCapability.COLOR_RGB,
-        GoveeLightCapability.COLOR_KELVIN_TEMPERATURE,
-        GoveeLightCapability.BRIGHTNESS,
-    },
-    "H610B": {
-        GoveeLightCapability.COLOR_RGB,
-        GoveeLightCapability.COLOR_KELVIN_TEMPERATURE,
-        GoveeLightCapability.BRIGHTNESS,
-    },
-    "H6110": {
-        GoveeLightCapability.COLOR_RGB,
-        GoveeLightCapability.COLOR_KELVIN_TEMPERATURE,
-        GoveeLightCapability.BRIGHTNESS,
-    },
-    "H6117": {
-        GoveeLightCapability.COLOR_RGB,
-        GoveeLightCapability.COLOR_KELVIN_TEMPERATURE,
-        GoveeLightCapability.BRIGHTNESS,
-    },
-    "H6144": {
-        GoveeLightCapability.COLOR_RGB,
-        GoveeLightCapability.COLOR_KELVIN_TEMPERATURE,
-        GoveeLightCapability.BRIGHTNESS,
-    },
-    "H6159": {
-        GoveeLightCapability.COLOR_RGB,
-        GoveeLightCapability.COLOR_KELVIN_TEMPERATURE,
-        GoveeLightCapability.BRIGHTNESS,
-    },
-    "H615A": {
-        GoveeLightCapability.COLOR_RGB,
-        GoveeLightCapability.COLOR_KELVIN_TEMPERATURE,
-        GoveeLightCapability.BRIGHTNESS,
-    },
-    "H615B": {
-        GoveeLightCapability.COLOR_RGB,
-        GoveeLightCapability.COLOR_KELVIN_TEMPERATURE,
-        GoveeLightCapability.BRIGHTNESS,
-    },
-    "H615C": {
-        GoveeLightCapability.COLOR_RGB,
-        GoveeLightCapability.COLOR_KELVIN_TEMPERATURE,
-        GoveeLightCapability.BRIGHTNESS,
-    },
-    "H615D": {
-        GoveeLightCapability.COLOR_RGB,
-        GoveeLightCapability.COLOR_KELVIN_TEMPERATURE,
-        GoveeLightCapability.BRIGHTNESS,
-    },
-    "H615E": {
-        GoveeLightCapability.COLOR_RGB,
-        GoveeLightCapability.COLOR_KELVIN_TEMPERATURE,
-        GoveeLightCapability.BRIGHTNESS,
-    },
-    "H6163": {
-        GoveeLightCapability.COLOR_RGB,
-        GoveeLightCapability.COLOR_KELVIN_TEMPERATURE,
-        GoveeLightCapability.BRIGHTNESS,
-    },
-    "H6168": {
-        GoveeLightCapability.COLOR_RGB,
-        GoveeLightCapability.COLOR_KELVIN_TEMPERATURE,
-        GoveeLightCapability.BRIGHTNESS,
-    },
-    "H6172": {
-        GoveeLightCapability.COLOR_RGB,
-        GoveeLightCapability.COLOR_KELVIN_TEMPERATURE,
-        GoveeLightCapability.BRIGHTNESS,
-    },
-    "H6173": {
-        GoveeLightCapability.COLOR_RGB,
-        GoveeLightCapability.COLOR_KELVIN_TEMPERATURE,
-        GoveeLightCapability.BRIGHTNESS,
-    },
-    "H618A": {
-        GoveeLightCapability.COLOR_RGB,
-        GoveeLightCapability.COLOR_KELVIN_TEMPERATURE,
-        GoveeLightCapability.BRIGHTNESS,
-    },
-    "H618C": {
-        GoveeLightCapability.COLOR_RGB,
-        GoveeLightCapability.COLOR_KELVIN_TEMPERATURE,
-        GoveeLightCapability.BRIGHTNESS,
-    },
-    "H618E": {
-        GoveeLightCapability.COLOR_RGB,
-        GoveeLightCapability.COLOR_KELVIN_TEMPERATURE,
-        GoveeLightCapability.BRIGHTNESS,
-    },
-    "H618F": {
-        GoveeLightCapability.COLOR_RGB,
-        GoveeLightCapability.COLOR_KELVIN_TEMPERATURE,
-        GoveeLightCapability.BRIGHTNESS,
-    },
-    "H619A": {
-        GoveeLightCapability.COLOR_RGB,
-        GoveeLightCapability.COLOR_KELVIN_TEMPERATURE,
-        GoveeLightCapability.BRIGHTNESS,
-    },
-    "H619B": {
-        GoveeLightCapability.COLOR_RGB,
-        GoveeLightCapability.COLOR_KELVIN_TEMPERATURE,
-        GoveeLightCapability.BRIGHTNESS,
-    },
-    "H619C": {
-        GoveeLightCapability.COLOR_RGB,
-        GoveeLightCapability.COLOR_KELVIN_TEMPERATURE,
-        GoveeLightCapability.BRIGHTNESS,
-    },
-    "H619D": {
-        GoveeLightCapability.COLOR_RGB,
-        GoveeLightCapability.COLOR_KELVIN_TEMPERATURE,
-        GoveeLightCapability.BRIGHTNESS,
-    },
-    "H619E": {
-        GoveeLightCapability.COLOR_RGB,
-        GoveeLightCapability.COLOR_KELVIN_TEMPERATURE,
-        GoveeLightCapability.BRIGHTNESS,
-    },
-    "H619Z": {
-        GoveeLightCapability.COLOR_RGB,
-        GoveeLightCapability.COLOR_KELVIN_TEMPERATURE,
-        GoveeLightCapability.BRIGHTNESS,
-    },
-    "H61A0": {
-        GoveeLightCapability.COLOR_RGB,
-        GoveeLightCapability.COLOR_KELVIN_TEMPERATURE,
-        GoveeLightCapability.BRIGHTNESS,
-    },
-    "H61A1": {
-        GoveeLightCapability.COLOR_RGB,
-        GoveeLightCapability.COLOR_KELVIN_TEMPERATURE,
-        GoveeLightCapability.BRIGHTNESS,
-    },
-    "H61A2": {
-        GoveeLightCapability.COLOR_RGB,
-        GoveeLightCapability.COLOR_KELVIN_TEMPERATURE,
-        GoveeLightCapability.BRIGHTNESS,
-    },
-    "H61A3": {
-        GoveeLightCapability.COLOR_RGB,
-        GoveeLightCapability.COLOR_KELVIN_TEMPERATURE,
-        GoveeLightCapability.BRIGHTNESS,
-    },
-    "H61A5": {
-        GoveeLightCapability.COLOR_RGB,
-        GoveeLightCapability.COLOR_KELVIN_TEMPERATURE,
-        GoveeLightCapability.BRIGHTNESS,
-    },
-    "H61A8": {
-        GoveeLightCapability.COLOR_RGB,
-        GoveeLightCapability.COLOR_KELVIN_TEMPERATURE,
-        GoveeLightCapability.BRIGHTNESS,
-    },
-    "H61B2": {
-        GoveeLightCapability.COLOR_RGB,
-        GoveeLightCapability.COLOR_KELVIN_TEMPERATURE,
-        GoveeLightCapability.BRIGHTNESS,
-    },
-    "H61BA": {
-        GoveeLightCapability.COLOR_RGB,
-        GoveeLightCapability.COLOR_KELVIN_TEMPERATURE,
-        GoveeLightCapability.BRIGHTNESS,
-    },
-    "H61BC": {
-        GoveeLightCapability.COLOR_RGB,
-        GoveeLightCapability.COLOR_KELVIN_TEMPERATURE,
-        GoveeLightCapability.BRIGHTNESS,
-    },
-    "H61E1": {
-        GoveeLightCapability.COLOR_RGB,
-        GoveeLightCapability.COLOR_KELVIN_TEMPERATURE,
-        GoveeLightCapability.BRIGHTNESS,
-    },
-    "H61F5": {
-        GoveeLightCapability.COLOR_RGB,
-        GoveeLightCapability.COLOR_KELVIN_TEMPERATURE,
-        GoveeLightCapability.BRIGHTNESS,
-    },
-    "H7012": {
-        GoveeLightCapability.BRIGHTNESS,
-    },
-    "H7013": {
-        GoveeLightCapability.BRIGHTNESS,
-    },
-    "H7021": {
-        GoveeLightCapability.COLOR_RGB,
-        GoveeLightCapability.COLOR_KELVIN_TEMPERATURE,
-        GoveeLightCapability.BRIGHTNESS,
-    },
-    "H7028": {
-        GoveeLightCapability.COLOR_RGB,
-        GoveeLightCapability.COLOR_KELVIN_TEMPERATURE,
-        GoveeLightCapability.BRIGHTNESS,
-    },
-    "H7041": {
-        GoveeLightCapability.COLOR_RGB,
-        GoveeLightCapability.COLOR_KELVIN_TEMPERATURE,
-        GoveeLightCapability.BRIGHTNESS,
-    },
-    "H7042": {
-        GoveeLightCapability.COLOR_RGB,
-        GoveeLightCapability.COLOR_KELVIN_TEMPERATURE,
-        GoveeLightCapability.BRIGHTNESS,
-    },
-    "H7050": {
-        GoveeLightCapability.COLOR_RGB,
-        GoveeLightCapability.COLOR_KELVIN_TEMPERATURE,
-        GoveeLightCapability.BRIGHTNESS,
-    },
-    "H7051": {
-        GoveeLightCapability.COLOR_RGB,
-        GoveeLightCapability.COLOR_KELVIN_TEMPERATURE,
-        GoveeLightCapability.BRIGHTNESS,
-    },
-    "H7055": {
-        GoveeLightCapability.COLOR_RGB,
-        GoveeLightCapability.COLOR_KELVIN_TEMPERATURE,
-        GoveeLightCapability.BRIGHTNESS,
-    },
-    "H705A": {
-        GoveeLightCapability.COLOR_RGB,
-        GoveeLightCapability.COLOR_KELVIN_TEMPERATURE,
-        GoveeLightCapability.BRIGHTNESS,
-    },
-    "H705B": {
-        GoveeLightCapability.COLOR_RGB,
-        GoveeLightCapability.COLOR_KELVIN_TEMPERATURE,
-        GoveeLightCapability.BRIGHTNESS,
-    },
-    "H705C": {
-        GoveeLightCapability.COLOR_RGB,
-        GoveeLightCapability.COLOR_KELVIN_TEMPERATURE,
-        GoveeLightCapability.BRIGHTNESS,
-    },
-    "H705D": {
-        GoveeLightCapability.COLOR_RGB,
-        GoveeLightCapability.COLOR_KELVIN_TEMPERATURE,
-        GoveeLightCapability.BRIGHTNESS,
-    },
-    "H705E": {
-        GoveeLightCapability.COLOR_RGB,
-        GoveeLightCapability.COLOR_KELVIN_TEMPERATURE,
-        GoveeLightCapability.BRIGHTNESS,
-    },
-    "H705F": {
-        GoveeLightCapability.COLOR_RGB,
-        GoveeLightCapability.COLOR_KELVIN_TEMPERATURE,
-        GoveeLightCapability.BRIGHTNESS,
-    },
-    "H7060": {
-        GoveeLightCapability.COLOR_RGB,
-        GoveeLightCapability.COLOR_KELVIN_TEMPERATURE,
-        GoveeLightCapability.BRIGHTNESS,
-    },
-    "H7063": {
-        GoveeLightCapability.COLOR_RGB,
-        GoveeLightCapability.COLOR_KELVIN_TEMPERATURE,
-        GoveeLightCapability.BRIGHTNESS,
-    },
-    "H7061": {
-        GoveeLightCapability.COLOR_RGB,
-        GoveeLightCapability.COLOR_KELVIN_TEMPERATURE,
-        GoveeLightCapability.BRIGHTNESS,
-    },
-    "H7062": {
-        GoveeLightCapability.COLOR_RGB,
-        GoveeLightCapability.COLOR_KELVIN_TEMPERATURE,
-        GoveeLightCapability.BRIGHTNESS,
-    },
-    "H7065": {
-        GoveeLightCapability.COLOR_RGB,
-        GoveeLightCapability.COLOR_KELVIN_TEMPERATURE,
-        GoveeLightCapability.BRIGHTNESS,
-    },
-    "H7066": {
-        GoveeLightCapability.COLOR_RGB,
-        GoveeLightCapability.COLOR_KELVIN_TEMPERATURE,
-        GoveeLightCapability.BRIGHTNESS,
-    },
-    "H706A": {
-        GoveeLightCapability.COLOR_RGB,
-        GoveeLightCapability.COLOR_KELVIN_TEMPERATURE,
-        GoveeLightCapability.BRIGHTNESS,
-    },
-    "H706B": {
-        GoveeLightCapability.COLOR_RGB,
-        GoveeLightCapability.COLOR_KELVIN_TEMPERATURE,
-        GoveeLightCapability.BRIGHTNESS,
-    },
-    "H706C": {
-        GoveeLightCapability.COLOR_RGB,
-        GoveeLightCapability.COLOR_KELVIN_TEMPERATURE,
-        GoveeLightCapability.BRIGHTNESS,
-    },
-    # User reported devices
-    "H7033": {
-        GoveeLightCapability.COLOR_RGB,
-        GoveeLightCapability.COLOR_KELVIN_TEMPERATURE,
-        GoveeLightCapability.BRIGHTNESS,
-    },
-    "H70C1": {
-        GoveeLightCapability.COLOR_RGB,
-        GoveeLightCapability.COLOR_KELVIN_TEMPERATURE,
-        GoveeLightCapability.BRIGHTNESS,
-    },
-    "H70C2": {
-        GoveeLightCapability.COLOR_RGB,
-        GoveeLightCapability.COLOR_KELVIN_TEMPERATURE,
-        GoveeLightCapability.BRIGHTNESS,
-    },
-    "H6052": {
-        GoveeLightCapability.COLOR_RGB,
-        GoveeLightCapability.COLOR_KELVIN_TEMPERATURE,
-        GoveeLightCapability.BRIGHTNESS,
-    },
-    "H6088": {
-        GoveeLightCapability.COLOR_RGB,
-        GoveeLightCapability.COLOR_KELVIN_TEMPERATURE,
-        GoveeLightCapability.BRIGHTNESS,
-    },
-    "H608A": {
-        GoveeLightCapability.COLOR_RGB,
-        GoveeLightCapability.COLOR_KELVIN_TEMPERATURE,
-        GoveeLightCapability.BRIGHTNESS,
-    },
-    "H606A": {
-        GoveeLightCapability.COLOR_RGB,
-        GoveeLightCapability.COLOR_KELVIN_TEMPERATURE,
-        GoveeLightCapability.BRIGHTNESS,
-    },
-    "H61C5": {
-        GoveeLightCapability.COLOR_RGB,
-        GoveeLightCapability.COLOR_KELVIN_TEMPERATURE,
-        GoveeLightCapability.BRIGHTNESS,
-    },
-    "H7020": {
-        GoveeLightCapability.COLOR_RGB,
-        GoveeLightCapability.COLOR_KELVIN_TEMPERATURE,
-        GoveeLightCapability.BRIGHTNESS,
-    },
-    "H61BE": {
-        GoveeLightCapability.COLOR_RGB,
-        GoveeLightCapability.COLOR_KELVIN_TEMPERATURE,
-        GoveeLightCapability.BRIGHTNESS,
-    },
-    "H61B5": {
-        GoveeLightCapability.COLOR_RGB,
-        GoveeLightCapability.COLOR_KELVIN_TEMPERATURE,
-        GoveeLightCapability.BRIGHTNESS,
-    },
-    "H61C3": {
-        GoveeLightCapability.COLOR_RGB,
-        GoveeLightCapability.COLOR_KELVIN_TEMPERATURE,
-        GoveeLightCapability.BRIGHTNESS,
-    },
-    "H61D3": {
-        GoveeLightCapability.COLOR_RGB,
-        GoveeLightCapability.COLOR_KELVIN_TEMPERATURE,
-        GoveeLightCapability.BRIGHTNESS,
-    },
-    "H61D5": {
-        GoveeLightCapability.COLOR_RGB,
-        GoveeLightCapability.COLOR_KELVIN_TEMPERATURE,
-        GoveeLightCapability.BRIGHTNESS,
-    },
-    "H608B": {
-        GoveeLightCapability.COLOR_RGB,
-        GoveeLightCapability.COLOR_KELVIN_TEMPERATURE,
-        GoveeLightCapability.BRIGHTNESS,
-    },
-    "H608D": {
-        GoveeLightCapability.COLOR_RGB,
-        GoveeLightCapability.COLOR_KELVIN_TEMPERATURE,
-        GoveeLightCapability.BRIGHTNESS,
-    },
-    "H6175": {
-        GoveeLightCapability.COLOR_RGB,
-        GoveeLightCapability.COLOR_KELVIN_TEMPERATURE,
-        GoveeLightCapability.BRIGHTNESS,
-    },
-    "H6176": {
-        GoveeLightCapability.COLOR_RGB,
-        GoveeLightCapability.COLOR_KELVIN_TEMPERATURE,
-        GoveeLightCapability.BRIGHTNESS,
-    },
-    "H7037": {
-        GoveeLightCapability.COLOR_RGB,
-        GoveeLightCapability.COLOR_KELVIN_TEMPERATURE,
-        GoveeLightCapability.BRIGHTNESS,
-    },
-    "H7038": {
-        GoveeLightCapability.COLOR_RGB,
-        GoveeLightCapability.COLOR_KELVIN_TEMPERATURE,
-        GoveeLightCapability.BRIGHTNESS,
-    },
-    "H7039": {
-        GoveeLightCapability.COLOR_RGB,
-        GoveeLightCapability.COLOR_KELVIN_TEMPERATURE,
-        GoveeLightCapability.BRIGHTNESS,
-    },
-    "H7052": {
-        GoveeLightCapability.COLOR_RGB,
-        GoveeLightCapability.COLOR_KELVIN_TEMPERATURE,
-        GoveeLightCapability.BRIGHTNESS,
-    },
-    "H61E0": {
-        GoveeLightCapability.COLOR_RGB,
-        GoveeLightCapability.COLOR_KELVIN_TEMPERATURE,
-        GoveeLightCapability.BRIGHTNESS,
-    },
-    "H6079": {
-        GoveeLightCapability.COLOR_RGB,
-        GoveeLightCapability.COLOR_KELVIN_TEMPERATURE,
-        GoveeLightCapability.BRIGHTNESS,
-    },
-    "H607C": {
-        GoveeLightCapability.COLOR_RGB,
-        GoveeLightCapability.COLOR_KELVIN_TEMPERATURE,
-        GoveeLightCapability.BRIGHTNESS,
-    },
-    "H7075": {
-        GoveeLightCapability.COLOR_RGB,
-        GoveeLightCapability.COLOR_KELVIN_TEMPERATURE,
-        GoveeLightCapability.BRIGHTNESS,
-    },
-    "H60A1": {
-        GoveeLightCapability.COLOR_RGB,
-        GoveeLightCapability.COLOR_KELVIN_TEMPERATURE,
-        GoveeLightCapability.BRIGHTNESS,
-    },
-    "H70B1": {
-        GoveeLightCapability.COLOR_RGB,
-        GoveeLightCapability.COLOR_KELVIN_TEMPERATURE,
-        GoveeLightCapability.BRIGHTNESS,
-    },
-    "H70A1": {
-        GoveeLightCapability.COLOR_RGB,
-        GoveeLightCapability.COLOR_KELVIN_TEMPERATURE,
-        GoveeLightCapability.BRIGHTNESS,
-    },
-    "H805C": {
-        GoveeLightCapability.COLOR_RGB,
-        GoveeLightCapability.COLOR_KELVIN_TEMPERATURE,
-        GoveeLightCapability.BRIGHTNESS,
-    },
-=======
 COMMON_FEATURES: GoveeLightFeatures = (
     GoveeLightFeatures.COLOR_RGB
     | GoveeLightFeatures.COLOR_KELVIN_TEMPERATURE
@@ -641,7 +116,7 @@
     "H6046": BASIC_CAPABILITIES,
     "H6047": BASIC_CAPABILITIES,
     "H6051": BASIC_CAPABILITIES,
-    "H6052": BASIC_CAPABILITIES,    
+    "H6052": BASIC_CAPABILITIES,
     "H6056": BASIC_CAPABILITIES,
     "H6059": BASIC_CAPABILITIES,
     "H6061": BASIC_CAPABILITIES,
@@ -706,7 +181,7 @@
     "H61D5": BASIC_CAPABILITIES,
     "H61E0": BASIC_CAPABILITIES,
     "H61E1": BASIC_CAPABILITIES,
-    "H61F5": BASIC_CAPABILITIES, 
+    "H61F5": BASIC_CAPABILITIES,
     "H7021": BASIC_CAPABILITIES,
     "H7028": BASIC_CAPABILITIES,
     "H7041": BASIC_CAPABILITIES,
@@ -731,7 +206,7 @@
     "H706C": BASIC_CAPABILITIES,
     "H7033": BASIC_CAPABILITIES,
     "H70C1": BASIC_CAPABILITIES,
-    "H70C2": BASIC_CAPABILITIES,    
+    "H70C2": BASIC_CAPABILITIES,
     "H7020": BASIC_CAPABILITIES,
     "H7037": BASIC_CAPABILITIES,
     "H7038": BASIC_CAPABILITIES,
@@ -743,5 +218,4 @@
     "H7012": create_with_capabilities(False, False, True, 0, False),
     "H7013": create_with_capabilities(False, False, True, 0, False),
     "H805C": BASIC_CAPABILITIES,
->>>>>>> cab8f317
 }