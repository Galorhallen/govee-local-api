from enum import IntFlag


class GoveeLightFeatures(IntFlag):
    """Govee Lights capabilities."""

    COLOR_RGB = 0x01
    COLOR_KELVIN_TEMPERATURE = 0x02
    BRIGHTNESS = 0x04
    SEGMENT_CONTROL = 0x08
    SCENES = 0x10


COMMON_FEATURES: GoveeLightFeatures = (
    GoveeLightFeatures.COLOR_RGB
    | GoveeLightFeatures.COLOR_KELVIN_TEMPERATURE
    | GoveeLightFeatures.BRIGHTNESS
)


class GoveeLightCapabilities:
    def __init__(
        self,
        features: GoveeLightFeatures,
        segments: list[bytes] = [],
        scenes: dict[str, bytes] = {},
    ) -> None:
        self.features = features
        self.segments = (
            segments if features & GoveeLightFeatures.SEGMENT_CONTROL else []
        )
        self.scenes = scenes if features & GoveeLightFeatures.SCENES else {}

    @property
    def segments_count(self) -> int:
        return len(self.segments)

    @property
    def available_scenes(self) -> list[str]:
        return list(self.scenes.keys())

    def __repr__(self) -> str:
        return f"GoveeLightCapabilities(features={self.features!r}, segments={self.segments!r}, scenes={self.scenes!r})"

    def __str__(self) -> str:
        return f"GoveeLightCapabilities(features={self.features!r}, segments={len(self.segments)}, scenes={len(self.scenes)})"


SEGMENT_CODES: list[bytes] = [
    b"\x01\x00",  # 1
    b"\x02\x00",  # 2
    b"\x04\x00",  # 3
    b"\x08\x00",  # 4
    b"\x10\x00",  # 5
    b"\x20\x00",  # 6
    b"\x40\x00",  # 7
    b"\x80\x00",  # 8
    b"\x00\x01",  # 9
    b"\x00\x02",  # 10
    b"\x00\x04",  # 11
    b"\x00\x08",  # 12
    b"\x00\x10",  # 13
    b"\x00\x20",  # 14
    b"\x00\x40",  # 15
]

SCENE_CODES: dict[str, bytes] = {
    "sunrise": b"\x00",
    "sunset": b"\x01",
    "movie": b"\x04",
    "dating": b"\x05",
    "romantic": b"\x07",
    "twinkle": b"\x08",
    "candlelight": b"\x09",
    "snowflake": b"\x0f",
    "energetic": b"\x10",
    "breathe": b"\x0a",
    "crossing": b"\x15",
}


def create_with_capabilities(
    rgb: bool, temperature: bool, brightness: bool, segments: int, scenes: bool
) -> GoveeLightCapabilities:
    features: GoveeLightFeatures = GoveeLightFeatures(0)
    segments_codes = []

    if rgb:
        features = features | GoveeLightFeatures.COLOR_RGB
    if temperature:
        features = features | GoveeLightFeatures.COLOR_KELVIN_TEMPERATURE
    if brightness:
        features = features | GoveeLightFeatures.BRIGHTNESS
    if segments > 0:
        features = features | GoveeLightFeatures.SEGMENT_CONTROL
        segments_codes = SEGMENT_CODES[:segments]

    if scenes:
        features = features | GoveeLightFeatures.SCENES

    return GoveeLightCapabilities(
        features, segments_codes, SCENE_CODES if scenes else {}
    )


BASIC_CAPABILITIES = create_with_capabilities(
    rgb=True, temperature=True, brightness=True, segments=0, scenes=True
)

ON_OFF_CAPABILITIES = create_with_capabilities(
    rgb=False, temperature=False, brightness=False, segments=0, scenes=False
)


GOVEE_LIGHT_CAPABILITIES: dict[str, GoveeLightCapabilities] = {
    # Models with common features
    "H600D": BASIC_CAPABILITIES,
    "H6020": create_with_capabilities(True, True, True, 0, True),
    "H6022": BASIC_CAPABILITIES,
    "H6039": create_with_capabilities(True, True, True, 12, True),
    "H6042": create_with_capabilities(True, True, True, 5, True),
    "H6046": create_with_capabilities(True, True, True, 10, True),
    "H6047": create_with_capabilities(True, True, True, 10, True),
    "H6048": create_with_capabilities(True, True, True, 24, True),
    "H6051": BASIC_CAPABILITIES,
    "H6052": BASIC_CAPABILITIES,
    "H6056": BASIC_CAPABILITIES,
    "H6059": BASIC_CAPABILITIES,
    "H605D": BASIC_CAPABILITIES,
    "H6061": BASIC_CAPABILITIES,
    "H6062": BASIC_CAPABILITIES,
    "H6063": create_with_capabilities(True, True, True, 0, False),
    "H6065": BASIC_CAPABILITIES,
    "H6066": BASIC_CAPABILITIES,
    "H6069": create_with_capabilities(True, False, True, 20, True),
    "H6067": BASIC_CAPABILITIES,
    "H606A": BASIC_CAPABILITIES,
    "H6088": create_with_capabilities(True, True, True, 6, True),
    "H608A": BASIC_CAPABILITIES,
    "H6079": BASIC_CAPABILITIES,
    "H607C": BASIC_CAPABILITIES,
    "H608B": create_with_capabilities(True, True, True, 15, True),
    "H608D": BASIC_CAPABILITIES,
    "H60A1": create_with_capabilities(True, True, True, 13, True),
<<<<<<< HEAD
    "H60A4": create_with_capabilities(True, True, True, 11, False),
    "H60A6": BASIC_CAPABILITIES,
    "H60B1": create_with_capabilities(True, True, True, 3, True),
=======
    "H60A4": create_with_capabilities(True, True, True, 0, False),
    "H60A6": create_with_capabilities(True, True, True, 0, False),
>>>>>>> 35fa8593
    "H60B2": create_with_capabilities(True, True, True, 3, True),
    "H6072": create_with_capabilities(True, True, True, 8, True),
    "H6073": BASIC_CAPABILITIES,
    "H6076": BASIC_CAPABILITIES,
    "H6078": BASIC_CAPABILITIES,
    "H6087": create_with_capabilities(True, True, True, 12, True),
    "H610A": BASIC_CAPABILITIES,
    "H610B": BASIC_CAPABILITIES,
    "H6110": BASIC_CAPABILITIES,
    "H6117": BASIC_CAPABILITIES,
    "H612A": BASIC_CAPABILITIES,
    "H612B": BASIC_CAPABILITIES,
    "H612C": create_with_capabilities(True, True, True, 10, True),
    "H612D": create_with_capabilities(True, True, True, 20, True),
    "H612F": create_with_capabilities(True, True, True, 5, True),
    "H6143": BASIC_CAPABILITIES,
    "H6144": BASIC_CAPABILITIES,
    "H6159": BASIC_CAPABILITIES,
    "H615A": create_with_capabilities(True, True, True, 0, True),
    "H615B": create_with_capabilities(True, True, True, 0, True),
    "H615C": create_with_capabilities(True, True, True, 0, True),
    "H615D": create_with_capabilities(True, True, True, 0, True),
    "H615E": create_with_capabilities(True, True, True, 0, True),
    "H6163": BASIC_CAPABILITIES,
    "H6167": create_with_capabilities(True, True, True, 12, True),
    "H6168": BASIC_CAPABILITIES,
    "H6169": create_with_capabilities(True, True, True, 15, True),
    "H6172": BASIC_CAPABILITIES,
    "H6173": BASIC_CAPABILITIES,
    "H6175": BASIC_CAPABILITIES,
    "H6176": BASIC_CAPABILITIES,
    "H618A": create_with_capabilities(True, True, True, 15, True),
    "H618C": create_with_capabilities(True, True, True, 15, True),
    "H618E": create_with_capabilities(True, True, True, 15, True),
    "H618F": create_with_capabilities(True, True, True, 15, True),
    "H619A": create_with_capabilities(True, True, True, 10, True),
    "H619B": create_with_capabilities(True, True, True, 10, True),
    "H619C": create_with_capabilities(True, True, True, 10, True),
    "H619D": create_with_capabilities(True, True, True, 10, True),
    "H619E": create_with_capabilities(True, True, True, 10, True),
    "H619Z": BASIC_CAPABILITIES,
    "H61A0": BASIC_CAPABILITIES,
    "H61A1": BASIC_CAPABILITIES,
    "H61A2": BASIC_CAPABILITIES,
    "H61A3": BASIC_CAPABILITIES,
    "H61A5": BASIC_CAPABILITIES,
    "H61A8": BASIC_CAPABILITIES,
    "H61B2": BASIC_CAPABILITIES,
    "H61B3": create_with_capabilities(True, True, True, 15, True),
    "H61B5": BASIC_CAPABILITIES,
    "H61B6": create_with_capabilities(True, True, True, 0, True),
    "H61B9": create_with_capabilities(True, True, True, 0, True),
    "H61BA": BASIC_CAPABILITIES,
    "H61BE": BASIC_CAPABILITIES,
    "H61BC": BASIC_CAPABILITIES,
    "H61C2": BASIC_CAPABILITIES,
    "H61C5": BASIC_CAPABILITIES,
    "H61C3": BASIC_CAPABILITIES,
    "H61D3": BASIC_CAPABILITIES,
    "H61D6": BASIC_CAPABILITIES,
    "H61D5": BASIC_CAPABILITIES,
    "H61E0": BASIC_CAPABILITIES,
    "H61E1": BASIC_CAPABILITIES,
    "H61E5": create_with_capabilities(True, True, True, 12, True),
    "H61E6": create_with_capabilities(True, True, True, 15, True),
    "H61F2": create_with_capabilities(True, True, True, 4, True),
    "H61F5": create_with_capabilities(True, True, True, 10, True),
    "H61F6": create_with_capabilities(True, True, True, 20, True),
    "H6609": create_with_capabilities(True, True, True, 18, True),
    "H6640": create_with_capabilities(True, True, True, 8, True),
    "H6641": create_with_capabilities(True, True, True, 14, True),
    "H6810": create_with_capabilities(True, True, True, 0, False),
    "H6871": create_with_capabilities(True, True, True, 0, True),
    "H7012": create_with_capabilities(False, False, True, 0, False),
    "H7013": create_with_capabilities(False, False, True, 0, False),
    "H7021": BASIC_CAPABILITIES,
    "H7025": create_with_capabilities(True, False, True, 15, True),
    "H7026": create_with_capabilities(True, False, True, 30, True),
    "H7028": BASIC_CAPABILITIES,
    "H702B": create_with_capabilities(True, True, True, 0, True),
    "H7041": BASIC_CAPABILITIES,
    "H7042": BASIC_CAPABILITIES,
    "H7050": BASIC_CAPABILITIES,
    "H7051": BASIC_CAPABILITIES,
    "H7053": create_with_capabilities(True, True, True, 0, True),
    "H7057": create_with_capabilities(True, True, True, 0, True),
    "H7058": create_with_capabilities(True, True, True, 0, True),
    "H7055": BASIC_CAPABILITIES,
    "H705A": BASIC_CAPABILITIES,
    "H705B": BASIC_CAPABILITIES,
    "H705C": BASIC_CAPABILITIES,
    "H705D": create_with_capabilities(True, True, True, 9, True),
    "H705E": create_with_capabilities(True, True, True, 18, True),
    "H705F": create_with_capabilities(True, True, True, 27, True),
    "H7060": BASIC_CAPABILITIES,
    "H7063": BASIC_CAPABILITIES,
    "H7061": BASIC_CAPABILITIES,
    "H7062": BASIC_CAPABILITIES,
    "H7065": BASIC_CAPABILITIES,
    "H7066": BASIC_CAPABILITIES,
    "H7067": create_with_capabilities(True, True, True, 0, True),
    "H706A": BASIC_CAPABILITIES,
    "H706B": BASIC_CAPABILITIES,
    "H706C": BASIC_CAPABILITIES,
    "H7086": create_with_capabilities(True, True, True, 0, True),
    "H7093": create_with_capabilities(True, True, True, 2, True),
    "H7033": BASIC_CAPABILITIES,
    "H70C1": BASIC_CAPABILITIES,
    "H70C2": BASIC_CAPABILITIES,
    "H70C4": create_with_capabilities(True, True, True, 10, True),
    "H70C5": create_with_capabilities(True, True, True, 10, True),
    "H7020": BASIC_CAPABILITIES,
    "H7037": BASIC_CAPABILITIES,
    "H7038": BASIC_CAPABILITIES,
    "H7039": create_with_capabilities(True, True, True, 45, True),
    "H7052": create_with_capabilities(True, True, True, 15, True),
    "H7075": BASIC_CAPABILITIES,
    "H7076": create_with_capabilities(True, True, True, 15, True),
    "H70A1": create_with_capabilities(True, True, True, 15, True),
    "H70A2": create_with_capabilities(True, True, True, 20, True),
    "H70A3": create_with_capabilities(True, True, True, 15, True),
    "H70B1": BASIC_CAPABILITIES,
    "H70B3": BASIC_CAPABILITIES,
    "H70B6": create_with_capabilities(True, True, True, 0, True),
    "H70BC": BASIC_CAPABILITIES,
    "H70D1": BASIC_CAPABILITIES,
    "H8022": BASIC_CAPABILITIES,
    "H80C5": create_with_capabilities(True, True, True, 10, True),
    "H805A": create_with_capabilities(True, True, True, 0, True),
    "H805C": create_with_capabilities(True, True, True, 9, True),
    "H8072": create_with_capabilities(True, True, True, 8, True),
}<|MERGE_RESOLUTION|>--- conflicted
+++ resolved
@@ -142,14 +142,9 @@
     "H608B": create_with_capabilities(True, True, True, 15, True),
     "H608D": BASIC_CAPABILITIES,
     "H60A1": create_with_capabilities(True, True, True, 13, True),
-<<<<<<< HEAD
     "H60A4": create_with_capabilities(True, True, True, 11, False),
-    "H60A6": BASIC_CAPABILITIES,
+    "H60A6": create_with_capabilities(True, True, True, 0, False),
     "H60B1": create_with_capabilities(True, True, True, 3, True),
-=======
-    "H60A4": create_with_capabilities(True, True, True, 0, False),
-    "H60A6": create_with_capabilities(True, True, True, 0, False),
->>>>>>> 35fa8593
     "H60B2": create_with_capabilities(True, True, True, 3, True),
     "H6072": create_with_capabilities(True, True, True, 8, True),
     "H6073": BASIC_CAPABILITIES,
