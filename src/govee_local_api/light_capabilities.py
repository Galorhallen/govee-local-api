--- conflicted
+++ resolved
@@ -145,11 +145,7 @@
     "H60A4": create_with_capabilities(True, True, True, 11, False),
     "H60A6": BASIC_CAPABILITIES,
     "H60B2": create_with_capabilities(True, True, True, 3, True),
-<<<<<<< HEAD
-    "H6072": BASIC_CAPABILITIES,
-=======
     "H6072": create_with_capabilities(True, True, True, 8, True),
->>>>>>> 5122af06
     "H6073": BASIC_CAPABILITIES,
     "H6076": BASIC_CAPABILITIES,
     "H6078": BASIC_CAPABILITIES,
@@ -230,11 +226,8 @@
     "H7042": BASIC_CAPABILITIES,
     "H7050": BASIC_CAPABILITIES,
     "H7051": BASIC_CAPABILITIES,
-<<<<<<< HEAD
     "H7053": create_with_capabilities(True, True, True, 0, True),
-=======
     "H7057": create_with_capabilities(True, True, True, 0, True),
->>>>>>> 5122af06
     "H7058": create_with_capabilities(True, True, True, 0, True),
     "H7055": BASIC_CAPABILITIES,
     "H705A": BASIC_CAPABILITIES,
